"""File management for karaoke automation - folders, downloads, cleanup"""

import time
import logging
import shutil
from pathlib import Path

try:
    from packages.configuration import DOWNLOAD_FOLDER
except ImportError:
    # Fallback for when config is not available during testing
    DOWNLOAD_FOLDER = "./downloads"


class FileManager:
    """Handles file operations, folder management, and filename cleanup"""
    
    def __init__(self):
        """Initialize file manager"""
        pass
    
    def clear_song_folder(self, song_folder_name):
        """Completely remove existing song folder and all its contents"""
        try:
            base_download_folder = Path(DOWNLOAD_FOLDER)
            song_path = base_download_folder / song_folder_name
            
            if song_path.exists() and song_path.is_dir():
                # Safety check: ensure we're only deleting song folders, not random directories
                if song_path.parent == base_download_folder:
                    logging.info(f"🗑️ Clearing existing song folder: {song_path}")
                    
                    # Count files before deletion for logging
                    file_count = len([f for f in song_path.rglob("*") if f.is_file()])
                    if file_count > 0:
                        logging.info(f"   Removing {file_count} existing files")
                    
                    # Remove the entire folder and its contents
                    shutil.rmtree(song_path)
                    logging.info(f"✅ Song folder cleared successfully")
                else:
                    logging.warning(f"⚠️ Safety check failed: {song_path} is not a direct child of downloads folder")
            else:
                logging.debug(f"No existing song folder to clear: {song_path}")
                
        except Exception as e:
            logging.warning(f"⚠️ Could not clear song folder {song_folder_name}: {e}")
            logging.info("Continuing with download - new files will be added to existing folder")

    def setup_song_folder(self, song_folder_name, clear_existing=True):
        """Create song-specific folder in downloads directory
        
        Args:
            song_folder_name (str): Name of the song folder to create
            clear_existing (bool): Whether to clear existing folder contents first (default: True)
        """
        try:
            base_download_folder = Path(DOWNLOAD_FOLDER)
            song_path = base_download_folder / song_folder_name
            
            # Clear existing folder if requested (default behavior)
            if clear_existing:
                self.clear_song_folder(song_folder_name)
            
            # Create the folder (will recreate if it was cleared)
            song_path.mkdir(parents=True, exist_ok=True)
            
            logging.info(f"📁 Song folder ready: {song_path}")
            return song_path
            
        except Exception as e:
            logging.error(f"Error creating song folder: {e}")
            # Fallback to base download folder
            return Path(DOWNLOAD_FOLDER)
    
    def cleanup_existing_downloads(self, track_name, download_folder=None):
        """Remove existing files that might conflict with new download"""
        try:
            if download_folder is None:
                download_folder = Path(DOWNLOAD_FOLDER)
            else:
                download_folder = Path(download_folder)
                
            if not download_folder.exists():
                return
            
            # Only clean up files that are likely duplicates of what we're about to download
            # Use correct file extensions (.aif is primary, .mp3 as backup)
            removed_files = []
            
            # Look for files that match the track name specifically
            for file_path in download_folder.iterdir():
                if file_path.is_file():
                    filename = file_path.name.lower()
                    track_lower = track_name.lower()
                    
                    # Check if it's an audio file that matches this track
                    is_audio = any(filename.endswith(ext) for ext in ['.aif', '.mp3', '.wav', '.m4a'])
                    matches_track = track_lower in filename or any(word in filename for word in track_lower.split('_'))
                    has_backing_track_suffix = 'custom_backing_track' in filename or 'backing_track' in filename
                    
                    if is_audio and (matches_track or has_backing_track_suffix):
                        # Only remove if it's older than 30 seconds (avoid removing active downloads)
                        file_age = time.time() - file_path.stat().st_mtime
                        if file_age > 30:  # Only remove files older than 30 seconds
                            try:
                                file_path.unlink()
                                removed_files.append(file_path.name)
                                logging.info(f"Removed existing file: {file_path.name}")
                            except Exception as e:
                                logging.warning(f"Could not remove {file_path.name}: {e}")
                        else:
                            logging.debug(f"Skipping recent file (may be downloading): {file_path.name}")
            
            if removed_files:
                logging.info(f"Cleaned up {len(removed_files)} existing files")
            else:
                logging.debug("No existing files to clean up")
                
        except Exception as e:
            logging.warning(f"Error during download cleanup: {e}")
    
    def wait_for_download_to_start(self, track_name, song_path, track_index=None):
        """Wait for download to actually start by monitoring song folder for new files AND file modifications"""
        try:
            if not song_path or not song_path.exists():
                logging.error(f"Song folder not available for monitoring: {song_path}")
                return False
            
            paths_to_monitor = [song_path]
            logging.info(f"🔍 Monitoring song folder: {song_path}")
            
            # Get initial file snapshots with names, sizes, and modification times
            initial_file_snapshots = {}
            
            for path in paths_to_monitor:
                path_snapshots = {}
                if path.exists():
                    initial_files = list(path.glob("*.mp3")) + list(path.glob("*.aif")) + list(path.glob("*.crdownload"))
                    for file_path in initial_files:
                        try:
                            stat = file_path.stat()
                            path_snapshots[file_path.name] = {
                                'size': stat.st_size,
                                'mtime': stat.st_mtime,
                                'path': file_path
                            }
                        except (OSError, FileNotFoundError):
                            # File might have been deleted/moved during enumeration
                            continue
                    
                    logging.debug(f"Initial files in {path}: {len(path_snapshots)} (names: {list(path_snapshots.keys())})")
                
                initial_file_snapshots[path] = path_snapshots
            
            max_wait = 30  # Reduced from 90s since we now detect overwrites quickly
            waited = 0
            check_interval = 1  # Check every 1 second for faster detection
            
            logging.info(f"⏳ Waiting for download to start for: {track_name}")
            
            while waited < max_wait:
                time.sleep(check_interval)
                waited += check_interval
                
                # Check all monitored paths for new files AND modified files
                for path in paths_to_monitor:
                    if not path.exists():
                        continue
                    
                    current_files = list(path.glob("*.mp3")) + list(path.glob("*.aif")) + list(path.glob("*.crdownload"))
                    initial_snapshots = initial_file_snapshots[path]
                    
                    new_or_modified_files = []
                    
                    for file_path in current_files:
                        try:
                            filename = file_path.name
                            stat = file_path.stat()
                            current_size = stat.st_size
                            current_mtime = stat.st_mtime
                            
                            # Check if this is a new file
                            if filename not in initial_snapshots:
                                new_or_modified_files.append(('new', filename, file_path))
                                logging.debug(f"New file detected: {filename}")
                            else:
                                # Check if existing file was modified
                                initial_snapshot = initial_snapshots[filename]
                                
                                # Consider file modified if size changed OR modification time is newer
                                size_changed = current_size != initial_snapshot['size']
                                time_changed = current_mtime > initial_snapshot['mtime']
                                
                                if size_changed or time_changed:
                                    new_or_modified_files.append(('modified', filename, file_path))
                                    logging.debug(f"Modified file detected: {filename} (size: {initial_snapshot['size']} → {current_size}, mtime: {initial_snapshot['mtime']:.1f} → {current_mtime:.1f})")
                        
                        except (OSError, FileNotFoundError):
                            # File might have been deleted/moved during check
                            continue
                    
                    if new_or_modified_files:
                        # Filter to those that look like karaoke downloads
                        relevant_files = []
                        for change_type, filename, file_path in new_or_modified_files:
                            filename_lower = filename.lower()
                            
                            # Check if it looks like a karaoke download
                            is_audio_or_download = any(filename_lower.endswith(ext) for ext in ['.mp3', '.aif', '.crdownload'])
                            
                            # Improved karaoke detection - case insensitive and comprehensive patterns
                            might_be_karaoke = (
                                # Specific karaoke patterns (case-insensitive)
                                'custom_backing_track' in filename_lower or
                                'backing_track' in filename_lower or
                                'custom' in filename_lower or
                                'backing' in filename_lower or
                                'track' in filename_lower or
                                'karaoke' in filename_lower or
                                # Parenthetical patterns like (Custom_Backing_Track)
                                '(custom' in filename_lower or
                                # Long filenames are often karaoke tracks
                                len(filename) > 20 or
                                # Since we're monitoring song folder during download, trust any audio file
                                is_audio_or_download
                            )
                            
                            if is_audio_or_download and might_be_karaoke:
                                relevant_files.append((change_type, filename))
                        
                        if relevant_files:
                            file_descriptions = [f"{filename} ({change_type})" for change_type, filename in relevant_files]
                            logging.info(f"✅ Download started! Files detected: {file_descriptions}")
                            logging.info(f"📁 Location: {path}")
                            return True
                        else:
                            logging.debug(f"Files changed but don't appear to be karaoke downloads: {[f[1] for f in new_or_modified_files]}")
                
                # Update progress every 5 seconds
                if waited % 5 == 0:
                    logging.info(f"⏳ Still waiting for download to start... ({waited}s/{max_wait}s)")
            
            logging.warning(f"⚠️ Download detection timeout after {max_wait}s for {track_name}")
            logging.info("💡 Download may have started but wasn't detected - continuing with next track")
            return False
            
        except Exception as e:
            logging.error(f"Error monitoring for download start: {e}")
            return False
    
    def check_for_completed_downloads(self, song_path, track_name):
        """Check for files that have completed downloading (no more .crdownload)"""
        try:
            if not song_path.exists():
                return []
            
            completed_files = []
            
            # Look for audio files that don't have .crdownload extension
            for file_path in song_path.iterdir():
                if file_path.is_file():
                    filename = file_path.name.lower()
                    
                    # Check if it's an audio file (not .crdownload)
                    is_audio = any(filename.endswith(ext) for ext in ['.mp3', '.aif', '.wav', '.m4a'])
                    is_recent = (time.time() - file_path.stat().st_mtime) < 300  # Less than 5 minutes old (more generous)
                    
                    # Check if it looks like a karaoke file - improved detection
                    filename_lower = filename  # filename is already lowercased above
                    might_be_karaoke = (
                        # Specific karaoke patterns (case-insensitive)
                        'custom_backing_track' in filename_lower or
                        'backing_track' in filename_lower or
                        'custom' in filename_lower or
                        'backing' in filename_lower or
                        'track' in filename_lower or
                        'karaoke' in filename_lower or
                        # Parenthetical patterns like (Custom_Backing_Track)
                        '(custom' in filename_lower or
                        # Long filenames typically indicate karaoke tracks
                        len(file_path.name) > 25 or
                        # Since we're in song folder during download window, trust any recent audio file
                        True  # Accept any recent audio file in the song folder
                    )
                    
                    # Enhanced logging for filename detection (INFO level to show in production)
                    if is_audio and is_recent:
                        logging.info(f"📁 Checking file: {file_path.name}")
                        logging.info(f"   Audio: {is_audio}, Recent: {is_recent}, Karaoke-like: {might_be_karaoke}")
                        if might_be_karaoke:
                            # Check which patterns matched
                            patterns_found = []
                            if 'custom_backing_track' in filename_lower: patterns_found.append('custom_backing_track')
                            if 'backing_track' in filename_lower: patterns_found.append('backing_track')
                            if 'custom' in filename_lower: patterns_found.append('custom')
                            if 'backing' in filename_lower: patterns_found.append('backing')
                            if 'track' in filename_lower: patterns_found.append('track')
                            if 'karaoke' in filename_lower: patterns_found.append('karaoke')
                            if '(custom' in filename_lower: patterns_found.append('parenthetical_custom')
                            if len(file_path.name) > 25: patterns_found.append('long_filename')
                            if not patterns_found: patterns_found.append('recent_audio_in_song_folder')
                            logging.info(f"   Patterns found: {patterns_found}")
                    
                    if is_audio and is_recent and might_be_karaoke:
                        # Make sure there's no corresponding .crdownload file
                        crdownload_path = file_path.with_suffix(file_path.suffix + '.crdownload')
                        if not crdownload_path.exists():
                            completed_files.append(file_path)
                            logging.info(f"✅ Found completed download: {file_path.name}")
            
            return completed_files
            
        except Exception as e:
            logging.debug(f"Error checking for completed downloads: {e}")
            return []
    
    def clean_downloaded_filename(self, file_path, track_name=None):
        """Remove '_Custom_Backing_Track' from downloaded filename and ensure single track identifier"""
        try:
            original_name = file_path.name
            new_name = original_name
            
            # Remove various forms of Custom_Backing_Track using regex for more robust matching
            import re
            
            # STEP 1: Remove all Custom_Backing_Track patterns
            # ORDER MATTERS: Most specific patterns first!
            patterns_to_remove = [
                r'\([^)]*_Custom_Backing_Track[^)]*\)',  # (Click_Custom_Backing_Track), (Drum_Kit_Custom_Backing_Track-1), etc.
                r'\(Custom_Backing_Track[^)]*\)',        # (Custom_Backing_Track), (Custom_Backing_Track-1), etc.
                r'_Custom_Backing_Track[^)]*\)',         # _Custom_Backing_Track), _Custom_Backing_Track-1)
                r'_Custom_Backing_Track',                # _Custom_Backing_Track
                r'Custom_Backing_Track',                 # Custom_Backing_Track
                r'\(Custom\)',                           # (Custom)
                r'_Custom'                               # _Custom
            ]
            
            # Apply all Custom_Backing_Track removal patterns
            for pattern in patterns_to_remove:
                if re.search(pattern, new_name):
                    new_name = re.sub(pattern, '', new_name)
                    logging.debug(f"Removed pattern '{pattern}' from filename")
            
            # STEP 2: Remove ALL existing track identifiers (parenthetical content)
            # This prevents accumulation of multiple track names like (Drum_Kit)(Bass)(Guitar)
            # Pattern explanation: \([^)]*\) matches any content within parentheses
            track_identifier_pattern = r'\([^)]*\)'
            
            # Find all existing track identifiers for logging
            existing_identifiers = re.findall(track_identifier_pattern, new_name)
            if existing_identifiers:
                logging.debug(f"Removing existing track identifiers: {existing_identifiers}")
                # Remove all parenthetical content (existing track identifiers)
                new_name = re.sub(track_identifier_pattern, '', new_name)
            
            # STEP 3: Create simplified filename with just track name (if provided)
            if track_name:
                # Clean track name for filename
                clean_track_name = track_name.replace('_', ' ').strip()
                
                # Get file extension from original file
                name_parts = new_name.rsplit('.', 1)
                if len(name_parts) == 2:
                    file_extension = name_parts[1]
                else:
                    file_extension = 'mp3'  # Default extension
                
                # Create simple filename with just track name
                new_name = f"{clean_track_name}.{file_extension}"
                
                logging.debug(f"Simplified filename to: {new_name}")
            
            # Clean up any double spaces or extra characters from the processing
            new_name = re.sub(r'\s+', ' ', new_name)  # Replace multiple spaces with single space
            new_name = new_name.replace(' .', '.')    # Fix spacing before file extension
            
            # Only rename if the name actually changed
            if new_name != original_name:
                new_path = file_path.parent / new_name
                
                # Avoid overwriting existing files
                if new_path.exists():
                    logging.warning(f"Target filename already exists, skipping cleanup: {new_name}")
                    return file_path
                
                # Rename the file
                file_path.rename(new_path)
                logging.info(f"📝 Cleaned filename: '{original_name}' → '{new_name}'")
                return new_path
            else:
                logging.debug(f"No cleanup needed for: {original_name}")
                return file_path
                
        except Exception as e:
            logging.warning(f"Could not clean filename for {file_path.name}: {e}")
            return file_path
<<<<<<< HEAD

    def final_cleanup_pass(self, downloads_dir="downloads"):
        """
        Final cleanup pass after all downloads complete
        
        This method runs after all downloads are finished to catch any files
        that weren't cleaned up during the normal process due to timing issues.
        It looks for any remaining long-format filenames and renames them appropriately.
        
        Args:
            downloads_dir (str): Path to downloads directory
        """
        try:
            downloads_path = Path(downloads_dir)
            if not downloads_path.exists():
                logging.info("📁 No downloads directory found, skipping final cleanup")
                return
            
            logging.info("🧹 Starting final cleanup pass...")
            total_cleaned = 0
            
            # Process each song folder
            for song_folder in downloads_path.iterdir():
                if not song_folder.is_dir():
                    continue
                    
                logging.info(f"🧹 Checking folder: {song_folder.name}")
                folder_cleaned = 0
                
                # Look for files that need cleanup
                for file_path in song_folder.glob("*.mp3"):
                    filename = file_path.name
                    
                    # Check if this file needs cleanup (has long karaoke-version format)
                    if self._needs_cleanup(filename):
                        # Extract track name from filename
                        track_name = self._extract_track_name(filename)
                        
                        if track_name:
                            # Clean the filename
                            cleaned_path = self.clean_downloaded_filename(file_path, track_name)
                            if cleaned_path != file_path:
                                folder_cleaned += 1
                                total_cleaned += 1
                                logging.info(f"✅ Final cleanup: {filename} → {cleaned_path.name}")
                
                if folder_cleaned > 0:
                    logging.info(f"📁 Cleaned {folder_cleaned} files in {song_folder.name}")
            
            if total_cleaned > 0:
                logging.info(f"🎉 Final cleanup complete: {total_cleaned} files cleaned")
            else:
                logging.info("✅ Final cleanup complete: no files needed cleaning")
                
        except Exception as e:
            logging.error(f"Error during final cleanup pass: {e}")
    
    def _needs_cleanup(self, filename):
        """Check if a filename needs cleanup based on karaoke-version patterns"""
        # Look for the characteristic patterns of uncleaned files
        patterns = [
            'Custom_Backing_Track',
            'custom_backing_track',
            'Custom Backing Track',
            'custom backing track'
        ]
        
        filename_lower = filename.lower()
        for pattern in patterns:
            if pattern.lower() in filename_lower:
                return True
        
        # Also check for very long filenames (likely uncleaned)
        if len(filename) > 50:
            return True
            
        return False
    
    def _extract_track_name(self, filename):
        """Extract track name from karaoke-version filename"""
        import re
        
        # Pattern to match: Artist_Song(Track_Name_Custom_Backing_Track).mp3
        # We want to extract the Track_Name part
        pattern = r'[^(]+\(([^)]+)_Custom_Backing_Track\)\.mp3'
        match = re.search(pattern, filename, re.IGNORECASE)
        
        if match:
            track_name = match.group(1)
            # Clean up the track name
            track_name = track_name.replace('_', ' ')
            track_name = track_name.strip()
            return track_name
        
        # Fallback: try to extract from other patterns
        # Pattern for: Artist_Song(Track_Name).mp3
        pattern = r'[^(]+\(([^)]+)\)\.mp3'
        match = re.search(pattern, filename, re.IGNORECASE)
        
        if match:
            track_name = match.group(1)
            # Skip if it contains "Custom_Backing_Track" (already handled above)
            if 'Custom_Backing_Track' not in track_name:
                track_name = track_name.replace('_', ' ')
                track_name = track_name.strip()
                return track_name
        
        # If we can't extract a track name, return None
        return None
=======
    
    def validate_audio_content(self, file_path, track_name, expected_properties=None):
        """Perform basic audio content validation to detect mismatched tracks
        
        Args:
            file_path (Path): Path to the downloaded audio file
            track_name (str): Expected track name for validation
            expected_properties (dict): Optional expected file properties
            
        Returns:
            dict: Validation results with status and details
        """
        validation_result = {
            'is_valid': True,
            'warnings': [],
            'errors': [],
            'file_info': {}
        }
        
        try:
            if not file_path.exists():
                validation_result['is_valid'] = False
                validation_result['errors'].append(f"File does not exist: {file_path}")
                return validation_result
            
            # Basic file validation
            file_size = file_path.stat().st_size
            file_ext = file_path.suffix.lower()
            
            validation_result['file_info'] = {
                'size_bytes': file_size,
                'size_mb': round(file_size / (1024 * 1024), 2),
                'extension': file_ext,
                'name': file_path.name
            }
            
            # File size validation (typical karaoke tracks are 3-15 MB)
            if file_size < 1024 * 1024:  # Less than 1 MB
                validation_result['warnings'].append(
                    f"File size is unusually small ({validation_result['file_info']['size_mb']} MB) - "
                    "may be incomplete or corrupted"
                )
            elif file_size > 50 * 1024 * 1024:  # More than 50 MB
                validation_result['warnings'].append(
                    f"File size is unusually large ({validation_result['file_info']['size_mb']} MB) - "
                    "may contain full song or multiple tracks"
                )
            
            # File format validation
            valid_extensions = ['.mp3', '.aif', '.wav', '.m4a']
            if file_ext not in valid_extensions:
                validation_result['warnings'].append(
                    f"Unexpected file format: {file_ext}. Expected: {valid_extensions}"
                )
            
            # Check if file appears to be audio (basic magic number check for MP3)
            try:
                with open(file_path, 'rb') as f:
                    header = f.read(4)
                    if file_ext == '.mp3':
                        # Check for MP3 magic numbers
                        if not (header.startswith(b'ID3') or header.startswith(b'\xff\xfb') or header.startswith(b'\xff\xf3')):
                            validation_result['warnings'].append(
                                "File may not be a valid MP3 audio file (unexpected header)"
                            )
            except Exception as e:
                validation_result['warnings'].append(f"Could not validate file header: {e}")
            
            # Track name correlation check
            filename_lower = file_path.name.lower()
            track_lower = track_name.lower()
            
            # Extract significant words from track name
            track_words = set(track_lower.replace('_', ' ').replace('-', ' ').split())
            skip_words = {'the', 'a', 'an', 'and', 'or', 'of', 'in', 'on', 'at', 'to', 'for', 'custom', 'backing', 'track'}
            significant_track_words = {word for word in track_words if word not in skip_words and len(word) > 2}
            
            if significant_track_words:
                # Check how many track words appear in filename
                matches = sum(1 for word in significant_track_words if word in filename_lower)
                match_ratio = matches / len(significant_track_words)
                
                if match_ratio < 0.3:  # Less than 30% of words match
                    validation_result['warnings'].append(
                        f"Filename may not match track name - only {matches}/{len(significant_track_words)} "
                        f"significant words found in filename"
                    )
                elif match_ratio >= 0.7:  # 70% or more words match
                    validation_result['file_info']['name_correlation'] = 'good'
                else:
                    validation_result['file_info']['name_correlation'] = 'partial'
            
            # Additional validation based on expected properties
            if expected_properties:
                if 'expected_size_range' in expected_properties:
                    min_size, max_size = expected_properties['expected_size_range']
                    if not (min_size <= file_size <= max_size):
                        validation_result['warnings'].append(
                            f"File size ({validation_result['file_info']['size_mb']} MB) outside expected range "
                            f"({min_size/(1024*1024):.1f}-{max_size/(1024*1024):.1f} MB)"
                        )
            
            # Log validation results
            if validation_result['errors']:
                logging.error(f"❌ Content validation failed for {track_name}: {validation_result['errors']}")
            elif validation_result['warnings']:
                logging.warning(f"⚠️ Content validation warnings for {track_name}: {validation_result['warnings']}")
            else:
                logging.info(f"✅ Content validation passed for {track_name} ({validation_result['file_info']['size_mb']} MB)")
            
            return validation_result
            
        except Exception as e:
            validation_result['is_valid'] = False
            validation_result['errors'].append(f"Validation error: {str(e)}")
            logging.error(f"❌ Error during content validation for {track_name}: {e}")
            return validation_result
>>>>>>> 8ba11408
<|MERGE_RESOLUTION|>--- conflicted
+++ resolved
@@ -395,7 +395,6 @@
         except Exception as e:
             logging.warning(f"Could not clean filename for {file_path.name}: {e}")
             return file_path
-<<<<<<< HEAD
 
     def final_cleanup_pass(self, downloads_dir="downloads"):
         """
@@ -505,7 +504,6 @@
         
         # If we can't extract a track name, return None
         return None
-=======
     
     def validate_audio_content(self, file_path, track_name, expected_properties=None):
         """Perform basic audio content validation to detect mismatched tracks
@@ -622,5 +620,4 @@
             validation_result['is_valid'] = False
             validation_result['errors'].append(f"Validation error: {str(e)}")
             logging.error(f"❌ Error during content validation for {track_name}: {e}")
-            return validation_result
->>>>>>> 8ba11408
+            return validation_result